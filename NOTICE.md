# Notices for Eclipse Tyrus

This content is produced and maintained by the Eclipse Tyrus project.

* Project home: https://projects.eclipse.org/projects/ee4j.tyrus

## Trademarks

Eclipse Tyrus is a trademark of the Eclipse Foundation.

## Copyright

All content is the property of the respective authors or their employers. For
more information regarding authorship of content, please consult the listed
source code repository logs.

## Declared Project Licenses

This program and the accompanying materials are made available under the terms
of the Eclipse Public License v. 2.0 which is available at
http://www.eclipse.org/legal/epl-2.0. This Source Code may also be made
available under the following Secondary Licenses when the conditions for such
availability set forth in the Eclipse Public License v. 2.0 are satisfied: GNU
General Public License, version 2 with the GNU Classpath Exception which is
available at https://www.gnu.org/software/classpath/license.html.

SPDX-License-Identifier: EPL-2.0 OR GPL-2.0 WITH Classpath-exception-2.0

## Source Code

The project maintains the following source code repositories:

* https://github.com/eclipse-ee4j/tyrus

## Third-party Content
<<<<<<< HEAD
The following non-EPL 2.0 code is distributed in Tyrus bundles:

jakarta.activation 2.0
* License: BSD-3-Clause
* Copyright (c) 2018 Oracle and/or its affiliates

jakarta.enterprise.cdi-api Version 3.0.0
* License: Apache License, 2.0
* Copyright 2010, Red Hat, Inc., and individual contributors

jakarta.inject Version: 2.0
* License: Apache License, 2.0
* Copyright (C) 2009 The JSR-330 Expert Group

jakarta.xml.bind-api Version: 3.0
* License: BSD-3-Clause
* Copyright (c) 2017, 2018 Oracle and/or its affiliates

jline (2.14.5)
=======
This project leverages the following third party content:

jakarta.enterprise.cdi-api Version 3.0.0
* License: Apache License, 2.0
* Copyright 2010, Red Hat, Inc., and individual contributors

jakarta.inject Version 2.0.0
* License: Apache License, 2.0
* Copyright (C) 2009 The JSR-330 Expert Group

jline Version: 2.14.5
>>>>>>> e7a2b244
* License: BSD-3-Clause
* Project: https://github.com/jline/jline2
* Source: https://github.com/jline/jline2

<<<<<<< HEAD
=======

>>>>>>> e7a2b244
## Cryptography

Content may contain encryption software. The country in which you are currently
may have restrictions on the import, possession, and use, and/or re-export to
another country, of encryption software. BEFORE using any encryption software,
please check the country's laws, regulations and policies concerning the import,
possession, or use, and re-export of encryption software, to see if this is
permitted.<|MERGE_RESOLUTION|>--- conflicted
+++ resolved
@@ -33,47 +33,22 @@
 * https://github.com/eclipse-ee4j/tyrus
 
 ## Third-party Content
-<<<<<<< HEAD
-The following non-EPL 2.0 code is distributed in Tyrus bundles:
+This project leverages the following third party content:
 
-jakarta.activation 2.0
-* License: BSD-3-Clause
-* Copyright (c) 2018 Oracle and/or its affiliates
-
-jakarta.enterprise.cdi-api Version 3.0.0
+jakarta.enterprise.cdi-api Version 4.0.1
 * License: Apache License, 2.0
 * Copyright 2010, Red Hat, Inc., and individual contributors
 
-jakarta.inject Version: 2.0
-* License: Apache License, 2.0
-* Copyright (C) 2009 The JSR-330 Expert Group
-
-jakarta.xml.bind-api Version: 3.0
-* License: BSD-3-Clause
-* Copyright (c) 2017, 2018 Oracle and/or its affiliates
-
-jline (2.14.5)
-=======
-This project leverages the following third party content:
-
-jakarta.enterprise.cdi-api Version 3.0.0
-* License: Apache License, 2.0
-* Copyright 2010, Red Hat, Inc., and individual contributors
-
-jakarta.inject Version 2.0.0
+jakarta.inject Version: 2.0.1
 * License: Apache License, 2.0
 * Copyright (C) 2009 The JSR-330 Expert Group
 
 jline Version: 2.14.5
->>>>>>> e7a2b244
 * License: BSD-3-Clause
 * Project: https://github.com/jline/jline2
 * Source: https://github.com/jline/jline2
 
-<<<<<<< HEAD
-=======
 
->>>>>>> e7a2b244
 ## Cryptography
 
 Content may contain encryption software. The country in which you are currently
