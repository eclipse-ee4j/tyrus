--- conflicted
+++ resolved
@@ -35,71 +35,26 @@
 ## Third-party Content
 The following non-EPL 2.0 code is distributed in Tyrus bundles:
 
-<<<<<<< HEAD
 jakarta.activation 2.0
 * License: BSD-3-Clause
 * Copyright (c) 2018 Oracle and/or its affiliates
-=======
-This project leverages the following third party content.
-
-atinject (Package jakarta.inject) (1.0)
->>>>>>> e8287339
 
 jakarta.enterprise.cdi-api Version 3.0.0
 * License: Apache License, 2.0
 * Copyright 2010, Red Hat, Inc., and individual contributors
 
-<<<<<<< HEAD
 jakarta.inject Version: 2.0
-=======
-cdi-api (2.0.2)
-
-* License: Apache License, 2.0
-
-Google Guava (18.0)
-
->>>>>>> e8287339
 * License: Apache License, 2.0
 * Copyright (C) 2009 The JSR-330 Expert Group
 
-<<<<<<< HEAD
 jakarta.xml.bind-api Version: 3.0
 * License: BSD-3-Clause
 * Copyright (c) 2017, 2018 Oracle and/or its affiliates
-=======
-hamcrest-core (1.1)
-
-* License: BSD-3-Clause
-* Project: http://hamcrest.org/JavaHamcrest/
-* Source:
-   https://github.com/hamcrest/JavaHamcrest/releases/tag/hamcrest-java-1.1
-
-javassist (3.18)
-
-* License: (MPL-1.1 OR LGPL-2.1-or-later OR Apache-2.0)	
-* Project: http://jboss-javassist.github.io/javassist/
-* Source:
-   https://github.com/jboss-javassist/javassist/releases/tag/rel_3_18_1_ga
-
-  
-javax.validation:validation-api:jar:1.1.0.Final (1.1.0)
-
-* License: Apache-2.0
 
 jline (2.14.5)
-
 * License: BSD-3-Clause
 * Project: https://github.com/jline/jline2
 * Source: https://github.com/jline/jline2
-
-junit (4.13.2)
-
-* License: Common Public License 1.0
-
-org.osgi.core (4.2.0)
-
-* License: Apache-2.0
->>>>>>> e8287339
 
 ## Cryptography
 
