<!--

    Copyright (c) 2013, 2022 Oracle and/or its affiliates. All rights reserved.

    This program and the accompanying materials are made available under the
    terms of the Eclipse Public License v. 2.0, which is available at
    http://www.eclipse.org/legal/epl-2.0.

    This Source Code may also be made available under the following Secondary
    Licenses when the conditions for such availability set forth in the
    Eclipse Public License v. 2.0 are satisfied: GNU General Public License,
    version 2 with the GNU Classpath Exception, which is available at
    https://www.gnu.org/software/classpath/license.html.

    SPDX-License-Identifier: EPL-2.0 OR GPL-2.0 WITH Classpath-exception-2.0

-->

<project xmlns="http://maven.apache.org/POM/4.0.0" xmlns:xsi="http://www.w3.org/2001/XMLSchema-instance" xsi:schemaLocation="http://maven.apache.org/POM/4.0.0 http://maven.apache.org/maven-v4_0_0.xsd">
    <modelVersion>4.0.0</modelVersion>

    <parent>
        <groupId>org.glassfish.tyrus</groupId>
        <artifactId>tyrus-containers-project</artifactId>
        <version>2.0.99-SNAPSHOT</version>
    </parent>

    <packaging>bundle</packaging>
    <artifactId>tyrus-container-grizzly-server</artifactId>

    <name>Tyrus Grizzly Server Container</name>

    <dependencies>
        <dependency>
            <groupId>org.glassfish.grizzly</groupId>
            <artifactId>grizzly-framework</artifactId>
        </dependency>
        <dependency>
            <groupId>org.glassfish.grizzly</groupId>
            <artifactId>grizzly-http-server</artifactId>
        </dependency>
        <dependency>
            <groupId>org.glassfish.tyrus</groupId>
            <artifactId>tyrus-server</artifactId>
        </dependency>
        <dependency>
            <groupId>org.glassfish.tyrus</groupId>
            <artifactId>tyrus-container-grizzly-client</artifactId>
        </dependency>
    </dependencies>
    <build>
        <plugins>
            <plugin>
                <groupId>org.apache.felix</groupId>
                <artifactId>maven-bundle-plugin</artifactId>
                <inherited>true</inherited>
                <extensions>true</extensions>
                <configuration>
                    <instructions>
                        <Export-Package>
                            org.glassfish.tyrus.container.grizzly.server.*;version=${project.version}
                        </Export-Package>
                        <Import-Package>
                            jakarta.xml.bind.*;version="[3.0,5)",
<<<<<<< HEAD
                            org.glassfish.grizzly.*;version="[3.0,5)",
=======
>>>>>>> 6f9625ba
                            *
                        </Import-Package>
                    </instructions>
                    <unpackBundle>true</unpackBundle>
                </configuration>
            </plugin>
        </plugins>
    </build>
</project><|MERGE_RESOLUTION|>--- conflicted
+++ resolved
@@ -22,7 +22,7 @@
     <parent>
         <groupId>org.glassfish.tyrus</groupId>
         <artifactId>tyrus-containers-project</artifactId>
-        <version>2.0.99-SNAPSHOT</version>
+        <version>2.1.99-SNAPSHOT</version>
     </parent>
 
     <packaging>bundle</packaging>
@@ -62,10 +62,7 @@
                         </Export-Package>
                         <Import-Package>
                             jakarta.xml.bind.*;version="[3.0,5)",
-<<<<<<< HEAD
                             org.glassfish.grizzly.*;version="[3.0,5)",
-=======
->>>>>>> 6f9625ba
                             *
                         </Import-Package>
                     </instructions>
