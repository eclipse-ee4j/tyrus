--- conflicted
+++ resolved
@@ -53,10 +53,6 @@
      * <p>
      *     The default value is 4194315 bytes, which correspond to 4M plus few bytes to frame headers.
      * </p>
-<<<<<<< HEAD
-     *
-=======
->>>>>>> 781fe1af
      */
     public static final String FRAME_BUFFER_SIZE = "org.glassfish.tyrus.servlet.incoming-buffer-size";
 
