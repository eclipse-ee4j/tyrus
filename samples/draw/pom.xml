--- conflicted
+++ resolved
@@ -16,7 +16,7 @@
     <parent>
         <groupId>org.glassfish.tyrus.samples</groupId>
         <artifactId>tyrus-samples-project</artifactId>
-        <version>2.0.99-SNAPSHOT</version>
+        <version>2.1.99-SNAPSHOT</version>
     </parent>
 
     <packaging>war</packaging>
@@ -28,14 +28,11 @@
         <dependency>
             <groupId>jakarta.websocket</groupId>
             <artifactId>jakarta.websocket-api</artifactId>
-<<<<<<< HEAD
             <scope>provided</scope>
         </dependency>
         <dependency>
             <groupId>jakarta.websocket</groupId>
             <artifactId>jakarta.websocket-client-api</artifactId>
-=======
->>>>>>> 6f9625ba
             <scope>provided</scope>
         </dependency>
     </dependencies>
