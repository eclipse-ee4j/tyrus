<!--

<<<<<<< HEAD
    Copyright (c) 2013, 2022 Oracle and/or its affiliates. All rights reserved.
=======
    Copyright (c) 2013, 2023 Oracle and/or its affiliates. All rights reserved.
>>>>>>> e83c07e3

    This program and the accompanying materials are made available under the
    terms of the Eclipse Distribution License v. 1.0, which is available at
    http://www.eclipse.org/org/documents/edl-v10.php.

    SPDX-License-Identifier: BSD-3-Clause

-->

<project xmlns="http://maven.apache.org/POM/4.0.0" xmlns:xsi="http://www.w3.org/2001/XMLSchema-instance" xsi:schemaLocation="http://maven.apache.org/POM/4.0.0 http://maven.apache.org/maven-v4_0_0.xsd">
    <modelVersion>4.0.0</modelVersion>

    <parent>
        <groupId>org.glassfish.tyrus.samples</groupId>
        <artifactId>tyrus-samples-project</artifactId>
        <version>2.0.99-SNAPSHOT</version>
    </parent>

    <packaging>war</packaging>
    <artifactId>tyrus-sample-cdi</artifactId>

    <name>Tyrus CDI Sample</name>

    <dependencies>
        <dependency>
            <groupId>jakarta.websocket</groupId>
            <artifactId>jakarta.websocket-api</artifactId>
            <scope>provided</scope>
        </dependency>
        <dependency>
            <groupId>jakarta.enterprise</groupId>
            <artifactId>jakarta.enterprise.cdi-api</artifactId>
            <scope>provided</scope>
        </dependency>
        <dependency>
            <groupId>jakarta.ejb</groupId>
            <artifactId>jakarta.ejb-api</artifactId>
            <scope>provided</scope>
        </dependency>
        <dependency>
            <groupId>jakarta.annotation</groupId>
            <artifactId>jakarta.annotation-api</artifactId>
            <scope>provided</scope>
        </dependency>
        <dependency>
            <groupId>org.glassfish.tyrus</groupId>
            <artifactId>tyrus-client</artifactId>
            <scope>test</scope>
        </dependency>
        <dependency>
            <groupId>org.glassfish.tyrus</groupId>
            <artifactId>tyrus-container-grizzly-server</artifactId>
            <scope>test</scope>
        </dependency>
        <dependency>
            <groupId>junit</groupId>
            <artifactId>junit</artifactId>
            <scope>test</scope>
        </dependency>
        <dependency>
            <groupId>org.glassfish.tyrus.tests</groupId>
            <artifactId>tyrus-test-tools</artifactId>
            <scope>test</scope>
        </dependency>
    </dependencies>

    <build>
        <plugins>
            <plugin>
                <groupId>org.apache.maven.plugins</groupId>
                <artifactId>maven-assembly-plugin</artifactId>
            </plugin>
        </plugins>
    </build>
</project><|MERGE_RESOLUTION|>--- conflicted
+++ resolved
@@ -1,10 +1,6 @@
 <!--
 
-<<<<<<< HEAD
-    Copyright (c) 2013, 2022 Oracle and/or its affiliates. All rights reserved.
-=======
     Copyright (c) 2013, 2023 Oracle and/or its affiliates. All rights reserved.
->>>>>>> e83c07e3
 
     This program and the accompanying materials are made available under the
     terms of the Eclipse Distribution License v. 1.0, which is available at
