--- conflicted
+++ resolved
@@ -16,7 +16,7 @@
     <parent>
         <groupId>org.glassfish.tyrus.samples</groupId>
         <artifactId>tyrus-samples-project</artifactId>
-        <version>2.0.99-SNAPSHOT</version>
+        <version>2.1.99-SNAPSHOT</version>
     </parent>
 
     <packaging>war</packaging>
@@ -31,7 +31,6 @@
             <scope>provided</scope>
         </dependency>
         <dependency>
-<<<<<<< HEAD
             <groupId>jakarta.websocket</groupId>
             <artifactId>jakarta.websocket-client-api</artifactId>
             <scope>provided</scope>
@@ -42,13 +41,6 @@
             <scope>provided</scope>
         </dependency>
         <dependency>
-=======
-            <groupId>jakarta.enterprise</groupId>
-            <artifactId>jakarta.enterprise.cdi-api</artifactId>
-            <scope>provided</scope>
-        </dependency>
-        <dependency>
->>>>>>> 6f9625ba
             <groupId>jakarta.ejb</groupId>
             <artifactId>jakarta.ejb-api</artifactId>
             <scope>provided</scope>
