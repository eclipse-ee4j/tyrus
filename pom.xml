<!--

    Copyright (c) 2011, 2023 Oracle and/or its affiliates. All rights reserved.

    This program and the accompanying materials are made available under the
    terms of the Eclipse Public License v. 2.0, which is available at
    http://www.eclipse.org/legal/epl-2.0.

    This Source Code may also be made available under the following Secondary
    Licenses when the conditions for such availability set forth in the
    Eclipse Public License v. 2.0 are satisfied: GNU General Public License,
    version 2 with the GNU Classpath Exception, which is available at
    https://www.gnu.org/software/classpath/license.html.

    SPDX-License-Identifier: EPL-2.0 OR GPL-2.0 WITH Classpath-exception-2.0

-->

<project xmlns="http://maven.apache.org/POM/4.0.0" xmlns:xsi="http://www.w3.org/2001/XMLSchema-instance" xsi:schemaLocation="http://maven.apache.org/POM/4.0.0 http://maven.apache.org/maven-v4_0_0.xsd">
    <modelVersion>4.0.0</modelVersion>

    <parent>
        <groupId>org.eclipse.ee4j</groupId>
        <artifactId>project</artifactId>
        <version>1.0.9</version>
    </parent>

    <groupId>org.glassfish.tyrus</groupId>
    <artifactId>tyrus-project</artifactId>
    <version>2.0.99-SNAPSHOT</version>
    <packaging>pom</packaging>
    <name>tyrus</name>
    <description>Tyrus is the reference implementation of Java API for WebSocket (JSR-356)</description>

    <url>https://projects.eclipse.org/projects/ee4j.tyrus</url>

    <issueManagement>
        <system>GitHub</system>
        <url>https://github.com/eclipse-ee4j/tyrus/issues</url>
    </issueManagement>

    <inceptionYear>2012</inceptionYear>

    <scm>
        <connection>scm:git:ssh://git@github.com/eclipse-ee4j/tyrus</connection>
        <developerConnection>scm:git:ssh://git@github.com/eclipse-ee4j/tyrus</developerConnection>
        <url>https://github.com/eclipse-ee4j/tyrus</url>
        <tag>HEAD</tag>
    </scm>

    <licenses>
        <license>
            <name>Eclipse Public License 2.0</name>
            <url>https://projects.eclipse.org/license/epl-2.0</url>
            <distribution>repo</distribution>
        </license>
        <license>
            <name>GNU General Public License, version 2 with the GNU Classpath Exception</name>
            <url>https://projects.eclipse.org/license/secondary-gpl-2.0-cp</url>
            <distribution>repo</distribution>
        </license>
    </licenses>

    <organization>
        <name>Oracle Corporation</name>
        <url>http://www.oracle.com/</url>
    </organization>

    <developers>
        <developer>
            <name>Jan Supol</name>
            <organization>Oracle Corporation</organization>
            <organizationUrl>http://www.oracle.com/</organizationUrl>
            <url>http://blog.supol.info</url>
        </developer>
    </developers>

    <contributors>
        <contributor>
            <name>Pavel Bucek</name>
        </contributor>
        <contributor>
            <name>Martin Matula</name>
            <url>http://blog.alutam.com</url>
        </contributor>
        <contributor>
            <name>Stepan Kopriva</name>
        </contributor>
        <contributor>
            <name>Danny Coward</name>
        </contributor>
        <contributor>
            <name>Jitendra Kotamraju</name>
        </contributor>
        <contributor>
            <name>Petr Janouch</name>
        </contributor>
        <contributor>
            <name>Roman Grigoriadi</name>
        </contributor>
    </contributors>

    <properties>
        <websocket-api.version>2.0.0</websocket-api.version>
        <!--<websocket.api.build_number>18</websocket.api.build_number>-->

<<<<<<< HEAD
        <annotation-api.version>2.0.0</annotation-api.version>
        <cdi-api.version>3.0.0</cdi-api.version>
        <ejb-api.version>4.0.0</ejb-api.version>
        <grizzly.version>3.0.1</grizzly.version>
        <json-api.version>2.0.2</json-api.version>
        <json-impl.version>1.0.5</json-impl.version>
        <jaxb.api.version>3.0.1</jaxb.api.version>
        <jaxb.ri.version>3.0.2</jaxb.ri.version>
        <maven-javadoc-plugin.version>3.3.1</maven-javadoc-plugin.version>
        <servlet.api.version>5.0.0</servlet.api.version>

        <maven.surefire.plugin.version>3.2.1</maven.surefire.plugin.version>

        <api_package>jakarta.websocket</api_package>
=======
        <javax.annotation.version>1.3.5</javax.annotation.version>
        <activation.api.version>1.2.2</activation.api.version> <!-- inherited from JAX-B, do not update unless inline with it -->
        <cdi-api.version>2.0.2</cdi-api.version>
        <grizzly.version>2.4.4</grizzly.version>
        <inject.api.version>1.0</inject.api.version><!-- inherited from CDI, do not update unless inline with it -->
        <javax.ejb-api.version>3.2.6</javax.ejb-api.version>
        <jaxb.api.version>2.3.3</jaxb.api.version>
        <jaxb.ri.version>2.3.8</jaxb.ri.version>
        <jline.version>2.14.5</jline.version>
        <json-api.version>1.1.6</json-api.version>
        <json-impl.version>1.1.6</json-impl.version>
        <servlet.api.version>4.0.4</servlet.api.version>
        <spring.boot.version>2.6.7</spring.boot.version>

        <maven.compiler.plugin>3.11.0</maven.compiler.plugin>
        <maven-javadoc-plugin.version>3.0.1</maven-javadoc-plugin.version>
        <maven.surefire.plugin.version>3.2.1</maven.surefire.plugin.version>
        <maven.war.plugin.version>3.4.0</maven.war.plugin.version>

        <api_package>javax.websocket</api_package>
>>>>>>> ca36bf19
        <impl_namespace>org.glassfish</impl_namespace>
        <spec_version>0.0</spec_version>
        <new_spec_version>2.0</new_spec_version>
        <new_impl_version>2.0</new_impl_version>
        <build_number>11</build_number>
        <spec_impl_version>2.0.0</spec_impl_version>
        <impl_version>0.0.0</impl_version>

        <impljar.extensionName>${api_package}</impljar.extensionName>
        <impljar.bundle.symbolicName>${impl_namespace}.${api_package}</impljar.bundle.symbolicName>
        <packages.private>org.glassfish.*</packages.private>

        <!-- Non Final properties for impl jar -->
        <apijar.bundle.version>2.0.0</apijar.bundle.version>
        <impljar.bundle.specversion>${spec_version}.99.b${build_number}</impljar.bundle.specversion>
        <impljar.maven.version>${new_impl_version}-b${build_number}</impljar.maven.version>
        <impljar.bundle.version>${spec_version}.99.b${build_number}</impljar.bundle.version>
        <impljar.spec.version>${spec_version}.99.${build_number}</impljar.spec.version>
        <impljar.impl.version>${new_spec_version}-b${build_number}</impljar.impl.version>

        <netbeans.hint.license>gf-cddl-gpl</netbeans.hint.license>
    </properties>

    <modules>
        <module>archetypes</module>
        <module>bom</module>
        <module>client</module>
        <module>containers</module>
        <module>core</module>
        <module>docs</module>
        <module>ext</module>
        <module>samples</module>
        <module>server</module>
        <module>spi</module>
        <module>tests</module>
    </modules>

    <build>
        <pluginManagement>
            <plugins>
                <plugin>
                    <artifactId>maven-antrun-plugin</artifactId>
                    <version>3.1.0</version>
                </plugin>
                <plugin>
                    <artifactId>maven-assembly-plugin</artifactId>
                    <version>3.6.0</version>
                </plugin>
                <plugin>
                    <artifactId>maven-source-plugin</artifactId>
                    <version>3.3.0</version>
                </plugin>
                <plugin>
                    <artifactId>maven-compiler-plugin</artifactId>
<<<<<<< HEAD
                    <version>3.11.0</version>
=======
                    <version>${maven.compiler.plugin}</version>
>>>>>>> ca36bf19
                </plugin>
                <plugin>
                    <artifactId>maven-release-plugin</artifactId>
                    <version>3.0.1</version>
                </plugin>
                <plugin>
                    <artifactId>maven-dependency-plugin</artifactId>
                    <version>3.6.1</version>
                </plugin>
                <plugin>
                    <artifactId>maven-deploy-plugin</artifactId>
                    <version>3.1.1</version>
                </plugin>
                <plugin>
                    <artifactId>maven-surefire-plugin</artifactId>
                    <version>${maven.surefire.plugin.version}</version>
                </plugin>
                <plugin>
                    <artifactId>maven-failsafe-plugin</artifactId>
                    <version>3.2.1</version>
                </plugin>
                <plugin>
                    <artifactId>maven-shade-plugin</artifactId>
                    <version>3.5.1</version>
                </plugin>
                <plugin>
                    <artifactId>maven-war-plugin</artifactId>
<<<<<<< HEAD
                    <version>3.4.0</version>
=======
                    <version>${maven.war.plugin.version}</version>
>>>>>>> ca36bf19
                    <configuration>
                        <failOnMissingWebXml>false</failOnMissingWebXml>
                    </configuration>
                </plugin>
                <plugin>
                    <groupId>org.glassfish.copyright</groupId>
                    <artifactId>glassfish-copyright-maven-plugin</artifactId>
                    <version>2.4</version>
                    <configuration>
                        <excludeFile>etc/config/copyright-exclude</excludeFile>
                        <!--svn|mercurial|git - defaults to svn-->
                        <scm>git</scm>
                        <!-- turn on/off debugging -->
                        <debug>false</debug>
                        <!-- skip files not under SCM-->
                        <scmOnly>true</scmOnly>
                        <!-- turn off warnings -->
                        <warn>true</warn>
                        <!-- for use with repair -->
                        <update>false</update>
                        <quiet>false</quiet>
                        <!-- check that year is correct -->
                        <ignoreYear>false</ignoreYear>
                        <templateFile>etc/config/copyright.txt</templateFile>
                    </configuration>
                </plugin>
                <plugin>
                    <groupId>org.codehaus.mojo</groupId>
                    <artifactId>build-helper-maven-plugin</artifactId>
                    <version>3.4.0</version>
                    <executions>
                        <execution>
                            <phase>generate-sources</phase>
                            <goals>
                                <goal>add-source</goal>
                            </goals>
                            <configuration>
                                <sources>
                                    <source>${project.build.directory}/generated-sources/rsrc-gen</source>
                                </sources>
                            </configuration>
                        </execution>
                        <execution>
                            <phase>initialize</phase>
                            <id>parse-version</id>
                            <goals>
                                <goal>parse-version</goal>
                            </goals>
                        </execution>
                    </executions>
                </plugin>
                <plugin>
                    <groupId>com.sun.istack</groupId>
                    <artifactId>maven-istack-commons-plugin</artifactId>
                    <version>2.6.1</version>
                    <executions>
                        <execution>
                            <phase>generate-sources</phase>
                            <goals>
                                <goal>rs-gen</goal>
                            </goals>
                            <configuration>
                                <resources>
                                    <directory>${basedir}/src/main/resources</directory>
                                    <includes>
                                        <include>**/localization.properties</include>
                                    </includes>
                                </resources>
                                <destDir>${project.build.directory}/generated-sources/rsrc-gen</destDir>
                                <localizationUtilitiesPkgName>org.glassfish.tyrus.core.l10n
                                </localizationUtilitiesPkgName>
                            </configuration>
                        </execution>
                    </executions>
                </plugin>
                <plugin>
                    <groupId>org.apache.felix</groupId>
                    <artifactId>maven-bundle-plugin</artifactId>
                    <version>5.1.4</version> <!-- 5.1.5  brings dependencies on JDK packages -->
                    <extensions>true</extensions>
                    <configuration>
                        <instructions>
                            <_versionpolicy>[$(version;==;$(@)),$(version;+;$(@)))</_versionpolicy>
                            <_nodefaultversion>false</_nodefaultversion>
                            <Include-Resource>{maven-resources},${project.build.directory}/legal</Include-Resource>
                        </instructions>
                    </configuration>
<<<<<<< HEAD
                    <executions>
                        <execution>
                            <id>osgi-bundle</id>
                            <phase>package</phase>
                            <goals>
                                <goal>bundle</goal>
                            </goals>
                        </execution>
                    </executions>
=======
>>>>>>> ca36bf19
                </plugin>
                <plugin>
                    <groupId>org.apache.maven.plugins</groupId>
                    <artifactId>maven-javadoc-plugin</artifactId>
                    <version>${maven-javadoc-plugin.version}</version>
                    <configuration>
                        <detectJavaApiLink>false</detectJavaApiLink>
                        <doctitle>Tyrus ${project.version} API Documentation</doctitle>
                        <windowtitle>Tyrus ${project.version} API</windowtitle>
                        <links>
                            <link>https://projects.eclipse.org/projects/ee4j.tyrus</link>
                        </links>
                        <excludePackageNames>
                            *.core.l10n.*:*.internal.*:org.glassfish.tyrus.core.wsadl.model
                        </excludePackageNames>
                    </configuration>
                    <executions>
                        <execution>
                            <id>attach-javadocs</id>
                            <phase>package</phase>
                            <goals>
                                <goal>jar</goal>
                            </goals>
                        </execution>
                    </executions>
                </plugin>
                <plugin>
                    <groupId>org.codehaus.mojo</groupId>
                    <artifactId>exec-maven-plugin</artifactId>
                    <version>3.1.0</version>
                </plugin>
                <plugin>
                    <groupId>com.sun.tools.xjc.maven2</groupId>
                    <artifactId>maven-jaxb-plugin</artifactId>
                    <version>1.1.1</version>
                </plugin>
<<<<<<< HEAD

            </plugins>
        </pluginManagement>
        <plugins>
            <plugin>
=======
                <plugin>
                    <groupId>org.apache.maven.plugins</groupId>
                    <artifactId>maven-checkstyle-plugin</artifactId>
                    <version>3.0.0</version>
                    <dependencies>
                        <dependency>
                            <groupId>com.puppycrawl.tools</groupId>
                            <artifactId>checkstyle</artifactId>
                            <version>8.18</version>
                        </dependency>
                    </dependencies>
                </plugin>
            </plugins>
        </pluginManagement>

        <plugins>
            <plugin>
                <groupId>org.commonjava.maven.plugins</groupId>
                <artifactId>directory-maven-plugin</artifactId>
                <version>1.0</version>
                <executions>
                    <execution>
                        <id>directories</id>
                        <goals>
                            <goal>highest-basedir</goal>
                        </goals>
                        <phase>initialize</phase>
                        <configuration>
                            <property>legal.source.folder</property>
                        </configuration>
                    </execution>
                </executions>
            </plugin>
            <plugin>
>>>>>>> ca36bf19
                <groupId>org.apache.maven.plugins</groupId>
                <artifactId>maven-source-plugin</artifactId>
                <executions>
                    <execution>
                        <id>attach-sources</id>
                        <phase>verify</phase>
                        <goals>
                            <goal>jar-no-fork</goal>
                        </goals>
                    </execution>
                </executions>
            </plugin>
            <plugin>
                <groupId>org.apache.maven.plugins</groupId>
                <artifactId>maven-compiler-plugin</artifactId>
                <configuration>
<<<<<<< HEAD
                    <source>11</source>
                    <target>11</target>
=======
                    <source>1.8</source>
                    <target>1.8</target>
>>>>>>> ca36bf19
                    <encoding>UTF-8</encoding>
                </configuration>
            </plugin>
            <plugin>
                <groupId>org.apache.maven.plugins</groupId>
                <artifactId>maven-release-plugin</artifactId>
                <configuration>
                    <mavenExecutorId>forked-path</mavenExecutorId>
                    <useReleaseProfile>false</useReleaseProfile>
                    <arguments>${release.arguments}</arguments>
                </configuration>
            </plugin>
            <plugin>
                <groupId>org.apache.maven.plugins</groupId>
                <artifactId>maven-deploy-plugin</artifactId>
<<<<<<< HEAD
                <version>2.8.1</version>
=======
>>>>>>> ca36bf19
                <configuration>
                    <retryFailedDeploymentCount>10</retryFailedDeploymentCount>
                </configuration>
            </plugin>
            <plugin>
                <groupId>org.apache.maven.plugins</groupId>
                <artifactId>maven-checkstyle-plugin</artifactId>
<<<<<<< HEAD
                <version>3.1.0</version>
                <dependencies>
                    <dependency>
                        <groupId>com.puppycrawl.tools</groupId>
                        <artifactId>checkstyle</artifactId>
                        <version>8.30</version>
                    </dependency>
                </dependencies>
=======
>>>>>>> ca36bf19
                <executions>
                    <execution>
                        <phase>validate</phase>
                        <goals>
                            <goal>check</goal>
                        </goals>
                        <configuration>
                            <consoleOutput>true</consoleOutput>
                            <includeTestSourceDirectory>true</includeTestSourceDirectory>
                            <configLocation>etc/config/checkstyle-build.xml</configLocation>
                            <failOnViolation>true</failOnViolation>
<<<<<<< HEAD
                            <excludes>**/guide/*,**/org/glassfish/tyrus/core/wsadl/model/**/*,**/LocalizationMessages.java,**/module-info.java</excludes>
=======
                            <excludes>**/guide/*,**/org/glassfish/tyrus/core/wsadl/model/**/*,**/LocalizationMessages.java</excludes>
>>>>>>> ca36bf19
                        </configuration>
                    </execution>
                </executions>
            </plugin>
        </plugins>
    </build>

    <profiles>
        <profile>
            <id>copy-legal-docs</id>
            <activation>
                <file>
                    <missing>${basedir}/src/test/java/org/glassfish/tyrus/test</missing>
                </file>
            </activation>
            <build>
                <pluginManagement>
                    <plugins>
                        <plugin>
                            <groupId>org.apache.maven.plugins</groupId>
                            <artifactId>maven-resources-plugin</artifactId>
                            <version>2.6</version>
                            <extensions>true</extensions>
                            <!-- Add legal information, NOTICE.md and LINCENSE.md to jars -->
                            <executions>
                                <execution>
                                    <!-- copy the files to classes folder for maven-jar/war-plugin to grab it -->
                                    <id>copy-legaldocs</id>
                                    <goals>
                                        <goal>copy-resources</goal>
                                    </goals>
                                    <phase>process-sources</phase>
                                    <configuration>
                                        <outputDirectory>${project.build.outputDirectory}</outputDirectory>
                                        <resources>
                                            <resource>
                                                <directory>${legal.source.folder}</directory>
                                                <targetPath>META-INF/</targetPath>
                                                <includes>
                                                    <include>NOTICE.md</include>
                                                    <include>LICENSE.md</include>
                                                </includes>
                                            </resource>
                                        </resources>
                                    </configuration>
                                </execution>
                                <execution>
                                    <!-- copy the files to source folder for maven-source-plugin to grab it -->
                                    <id>copy-legaldocs-to-sources</id>
                                    <goals>
                                        <goal>copy-resources</goal>
                                    </goals>
                                    <phase>process-sources</phase>
                                    <configuration>
                                        <outputDirectory>${project.build.directory}/generated-sources/rsrc-gen</outputDirectory>
                                        <resources>
                                            <resource>
                                                <directory>${legal.source.folder}</directory>
                                                <targetPath>META-INF/</targetPath>
                                                <includes>
                                                    <include>NOTICE.md</include>
                                                    <include>LICENSE.md</include>
                                                </includes>
                                            </resource>
                                        </resources>
                                    </configuration>
                                </execution>
                                <execution>
                                    <!-- copy the files to legal folder for felix plugin to grab it -->
                                    <id>copy-legaldocs-to-osgi-bundles</id>
                                    <goals>
                                        <goal>copy-resources</goal>
                                    </goals>
                                    <phase>process-sources</phase>
                                    <configuration>
                                        <outputDirectory>${project.build.directory}/legal</outputDirectory>
                                        <resources>
                                            <resource>
                                                <directory>${legal.source.folder}</directory>
                                                <targetPath>META-INF/</targetPath>
                                                <includes>
                                                    <include>NOTICE.md</include>
                                                    <include>LICENSE.md</include>
                                                </includes>
                                            </resource>
                                        </resources>
                                    </configuration>
                                </execution>
                            </executions>
                        </plugin>
                    </plugins>
                </pluginManagement>
            </build>
        </profile>
        <profile>
            <id>release</id>
            <build>
                <pluginManagement>
                    <plugins>
                        <plugin>
                            <groupId>org.apache.maven.plugins</groupId>
                            <artifactId>maven-release-plugin</artifactId>
                            <configuration>
                                <mavenExecutorId>forked-path</mavenExecutorId>
                                <useReleaseProfile>false</useReleaseProfile>
                                <arguments>${release.arguments}</arguments>
                                <autoVersionSubmodules>true</autoVersionSubmodules>
                            </configuration>
                        </plugin>
                        <plugin>
                            <groupId>org.apache.maven.plugins</groupId>
                            <artifactId>maven-javadoc-plugin</artifactId>
                            <configuration>
                                <minmemory>128m</minmemory>
                                <maxmemory>512m</maxmemory>
                            </configuration>
                            <executions>
                                <execution>
                                    <id>attach-javadocs</id>
                                    <goals>
                                        <goal>jar</goal>
                                    </goals>
                                </execution>
                            </executions>
                        </plugin>
                    </plugins>
                </pluginManagement>
            </build>
        </profile>
        <profile>
            <id>javadoc-bundle</id>
            <build>
                <pluginManagement>
                    <plugins>
                        <plugin>
                            <groupId>org.apache.maven.plugins</groupId>
                            <artifactId>maven-javadoc-plugin</artifactId>
                            <configuration>
                                <excludePackageNames>*.tests.*,*.sample.*</excludePackageNames>
                                <minmemory>128m</minmemory>
                                <maxmemory>512m</maxmemory>
                            </configuration>
                        </plugin>
                    </plugins>
                </pluginManagement>
            </build>
        </profile>
        <profile>
            <id>bundles</id>
            <modules>
                <module>bundles</module>
            </modules>
        </profile>
    </profiles>

    <reporting>
        <excludeDefaults>true</excludeDefaults>
        <plugins>
            <plugin>
                <groupId>org.codehaus.mojo</groupId>
                <artifactId>findbugs-maven-plugin</artifactId>
                <version>3.0.2</version>
                <reportSets>
                    <reportSet>
                        <configuration>
                            <skip>${findbugs.skip}</skip>
                            <threshold>${findbugs.threshold}</threshold>
                            <excludeFilterFile>${findbugs.exclude}</excludeFilterFile>
                        </configuration>
                        <reports>
                            <report>findbugs</report>
                        </reports>
                    </reportSet>
                </reportSets>
            </plugin>
            <plugin>
                <groupId>org.apache.maven.plugins</groupId>
                <artifactId>maven-checkstyle-plugin</artifactId>
                <configuration>
                    <configLocation>etc/config/checkstyle.xml</configLocation>
                </configuration>
                <reportSets>
                    <reportSet>
                        <reports>
                            <report>checkstyle</report>
                        </reports>
                    </reportSet>
                </reportSets>
            </plugin>
        </plugins>
    </reporting>

    <dependencyManagement>
        <dependencies>
            <dependency>
                <groupId>jakarta.websocket</groupId>
                <artifactId>jakarta.websocket-api</artifactId>
                <version>${websocket-api.version}</version>
            </dependency>
            <dependency>
                <groupId>jakarta.websocket</groupId>
                <artifactId>jakarta.websocket-client-api</artifactId>
                <version>${websocket-api.version}</version>
            </dependency>
            <dependency>
                <groupId>jakarta.servlet</groupId>
                <artifactId>jakarta.servlet-api</artifactId>
                <version>${servlet.api.version}</version>
            </dependency>
            <dependency>
                <groupId>jakarta.ejb</groupId>
                <artifactId>jakarta.ejb-api</artifactId>
                <version>${ejb-api.version}</version>
            </dependency>
            <dependency>
                <groupId>jakarta.enterprise</groupId>
                <artifactId>jakarta.enterprise.cdi-api</artifactId>
                <version>${cdi-api.version}</version>
            </dependency>
            <dependency>
                <groupId>jakarta.json</groupId>
                <artifactId>jakarta.json-api</artifactId>
                <version>${json-api.version}</version>
            </dependency>
            <dependency>
                <groupId>org.eclipse.parsson</groupId>
                <artifactId>parsson</artifactId>
                <version>${json-impl.version}</version>
            </dependency>
            <dependency>
                <groupId>org.glassfish.grizzly</groupId>
                <artifactId>grizzly-framework</artifactId>
                <version>${grizzly.version}</version>
            </dependency>
            <dependency>
                <groupId>org.glassfish.grizzly</groupId>
                <artifactId>grizzly-http-server</artifactId>
                <version>${grizzly.version}</version>
            </dependency>
            <dependency>
                <groupId>org.glassfish.tyrus</groupId>
                <artifactId>tyrus-client</artifactId>
                <version>${project.version}</version>
            </dependency>
            <dependency>
                <groupId>org.glassfish.tyrus</groupId>
                <artifactId>tyrus-container-grizzly-server</artifactId>
                <version>${project.version}</version>
            </dependency>
            <dependency>
                <groupId>org.glassfish.tyrus</groupId>
                <artifactId>tyrus-container-grizzly-client</artifactId>
                <version>${project.version}</version>
            </dependency>
            <dependency>
                <groupId>org.glassfish.tyrus</groupId>
                <artifactId>tyrus-container-inmemory</artifactId>
                <version>${project.version}</version>
            </dependency>
            <dependency>
                <groupId>org.glassfish.tyrus</groupId>
                <artifactId>tyrus-container-jdk-client</artifactId>
                <version>${project.version}</version>
            </dependency>
            <dependency>
                <groupId>org.glassfish.tyrus</groupId>
                <artifactId>tyrus-core</artifactId>
                <version>${project.version}</version>
            </dependency>
            <dependency>
                <groupId>org.glassfish.tyrus</groupId>
                <artifactId>tyrus-spi</artifactId>
                <version>${project.version}</version>
            </dependency>
            <dependency>
                <groupId>org.glassfish.tyrus</groupId>
                <artifactId>tyrus-container-glassfish-cdi</artifactId>
                <version>${project.version}</version>
            </dependency>
            <dependency>
                <groupId>org.glassfish.tyrus</groupId>
                <artifactId>tyrus-container-glassfish-ejb</artifactId>
                <version>${project.version}</version>
            </dependency>
            <dependency>
                <groupId>org.glassfish.tyrus</groupId>
                <artifactId>tyrus-container-servlet</artifactId>
                <version>${project.version}</version>
            </dependency>
            <dependency>
                <groupId>org.glassfish.tyrus</groupId>
                <artifactId>tyrus-server</artifactId>
                <version>${project.version}</version>
            </dependency>
            <dependency>
                <groupId>org.glassfish.tyrus</groupId>
                <artifactId>tyrus-websocket-core</artifactId>
                <version>${project.version}</version>
            </dependency>
            <dependency>
                <groupId>org.glassfish.tyrus.ext</groupId>
                <artifactId>tyrus-extension-deflate</artifactId>
                <version>${project.version}</version>
            </dependency>
            <dependency>
                <groupId>org.glassfish.tyrus.tests</groupId>
                <artifactId>tyrus-test-tools</artifactId>
                <version>${project.version}</version>
            </dependency>
            <dependency>
                <groupId>org.glassfish.tyrus.ext</groupId>
                <artifactId>tyrus-monitoring-jmx</artifactId>
                <version>${project.version}</version>
            </dependency>
            <dependency>
                <groupId>org.osgi</groupId>
                <artifactId>org.osgi.core</artifactId>
                <version>4.2.0</version>
                <scope>provided</scope>
            </dependency>
            <dependency>
                <groupId>junit</groupId>
                <artifactId>junit</artifactId>
                <version>4.13.2</version>
            </dependency>
            <dependency>
                <groupId>org.glassfish.main.extras</groupId>
                <artifactId>glassfish-embedded-all</artifactId>
                <version>6.2.1</version>
            </dependency>
            <dependency>
                <groupId>jakarta.xml.bind</groupId>
                <artifactId>jakarta.xml.bind-api</artifactId>
                <version>${jaxb.api.version}</version>
            </dependency>
            <dependency>
                <groupId>com.sun.xml.bind</groupId>
                <artifactId>jaxb-impl</artifactId>
                <version>${jaxb.ri.version}</version>
            </dependency>
            <dependency>
                <groupId>com.sun.xml.bind</groupId>
                <artifactId>jaxb-xjc</artifactId>
                <version>${jaxb.ri.version}</version>
            </dependency>
            <dependency>
                <groupId>com.sun.xml.bind</groupId>
                <artifactId>jaxb-osgi</artifactId>
                <version>${jaxb.ri.version}</version>
            </dependency>
            <dependency>
                <groupId>jakarta.annotation</groupId>
                <artifactId>jakarta.annotation-api</artifactId>
                <version>${annotation-api.version}</version>
            </dependency>
<!--            <dependency>-->
<!--                <groupId>org.springframework.boot</groupId>-->
<!--                <artifactId>spring-boot-starter-websocket</artifactId>-->
<!--                <version>${spring.boot.version}</version>-->
<!--            </dependency>-->
<!--            <dependency>-->
<!--                <groupId>org.springframework.boot</groupId>-->
<!--                <artifactId>spring-boot-starter-test</artifactId>-->
<!--                <version>${spring.boot.version}</version>-->
<!--            </dependency>-->
        </dependencies>
    </dependencyManagement>
</project><|MERGE_RESOLUTION|>--- conflicted
+++ resolved
@@ -104,43 +104,27 @@
         <websocket-api.version>2.0.0</websocket-api.version>
         <!--<websocket.api.build_number>18</websocket.api.build_number>-->
 
-<<<<<<< HEAD
         <annotation-api.version>2.0.0</annotation-api.version>
+        <activation.api.version>2.0.1</activation.api.version> <!-- inherited from JAX-B -->
         <cdi-api.version>3.0.0</cdi-api.version>
         <ejb-api.version>4.0.0</ejb-api.version>
         <grizzly.version>3.0.1</grizzly.version>
+        <inject.api.version>2.0.0</inject.api.version><!-- inherited from CDI, do not update unless inline with it -->
+        <jaxb.api.version>3.0.1</jaxb.api.version>
+        <jaxb.ri.version>3.0.2</jaxb.ri.version>
+        <jline.version>2.14.5</jline.version>
         <json-api.version>2.0.2</json-api.version>
         <json-impl.version>1.0.5</json-impl.version>
-        <jaxb.api.version>3.0.1</jaxb.api.version>
-        <jaxb.ri.version>3.0.2</jaxb.ri.version>
-        <maven-javadoc-plugin.version>3.3.1</maven-javadoc-plugin.version>
         <servlet.api.version>5.0.0</servlet.api.version>
-
-        <maven.surefire.plugin.version>3.2.1</maven.surefire.plugin.version>
-
-        <api_package>jakarta.websocket</api_package>
-=======
-        <javax.annotation.version>1.3.5</javax.annotation.version>
-        <activation.api.version>1.2.2</activation.api.version> <!-- inherited from JAX-B, do not update unless inline with it -->
-        <cdi-api.version>2.0.2</cdi-api.version>
-        <grizzly.version>2.4.4</grizzly.version>
-        <inject.api.version>1.0</inject.api.version><!-- inherited from CDI, do not update unless inline with it -->
-        <javax.ejb-api.version>3.2.6</javax.ejb-api.version>
-        <jaxb.api.version>2.3.3</jaxb.api.version>
-        <jaxb.ri.version>2.3.8</jaxb.ri.version>
-        <jline.version>2.14.5</jline.version>
-        <json-api.version>1.1.6</json-api.version>
-        <json-impl.version>1.1.6</json-impl.version>
-        <servlet.api.version>4.0.4</servlet.api.version>
         <spring.boot.version>2.6.7</spring.boot.version>
 
+
         <maven.compiler.plugin>3.11.0</maven.compiler.plugin>
-        <maven-javadoc-plugin.version>3.0.1</maven-javadoc-plugin.version>
+        <maven-javadoc-plugin.version>3.6.2</maven-javadoc-plugin.version>
         <maven.surefire.plugin.version>3.2.1</maven.surefire.plugin.version>
         <maven.war.plugin.version>3.4.0</maven.war.plugin.version>
 
-        <api_package>javax.websocket</api_package>
->>>>>>> ca36bf19
+        <api_package>jakarta.websocket</api_package>
         <impl_namespace>org.glassfish</impl_namespace>
         <spec_version>0.0</spec_version>
         <new_spec_version>2.0</new_spec_version>
@@ -195,11 +179,7 @@
                 </plugin>
                 <plugin>
                     <artifactId>maven-compiler-plugin</artifactId>
-<<<<<<< HEAD
                     <version>3.11.0</version>
-=======
-                    <version>${maven.compiler.plugin}</version>
->>>>>>> ca36bf19
                 </plugin>
                 <plugin>
                     <artifactId>maven-release-plugin</artifactId>
@@ -227,11 +207,7 @@
                 </plugin>
                 <plugin>
                     <artifactId>maven-war-plugin</artifactId>
-<<<<<<< HEAD
                     <version>3.4.0</version>
-=======
-                    <version>${maven.war.plugin.version}</version>
->>>>>>> ca36bf19
                     <configuration>
                         <failOnMissingWebXml>false</failOnMissingWebXml>
                     </configuration>
@@ -319,7 +295,6 @@
                             <Include-Resource>{maven-resources},${project.build.directory}/legal</Include-Resource>
                         </instructions>
                     </configuration>
-<<<<<<< HEAD
                     <executions>
                         <execution>
                             <id>osgi-bundle</id>
@@ -329,8 +304,6 @@
                             </goals>
                         </execution>
                     </executions>
-=======
->>>>>>> ca36bf19
                 </plugin>
                 <plugin>
                     <groupId>org.apache.maven.plugins</groupId>
@@ -367,25 +340,6 @@
                     <artifactId>maven-jaxb-plugin</artifactId>
                     <version>1.1.1</version>
                 </plugin>
-<<<<<<< HEAD
-
-            </plugins>
-        </pluginManagement>
-        <plugins>
-            <plugin>
-=======
-                <plugin>
-                    <groupId>org.apache.maven.plugins</groupId>
-                    <artifactId>maven-checkstyle-plugin</artifactId>
-                    <version>3.0.0</version>
-                    <dependencies>
-                        <dependency>
-                            <groupId>com.puppycrawl.tools</groupId>
-                            <artifactId>checkstyle</artifactId>
-                            <version>8.18</version>
-                        </dependency>
-                    </dependencies>
-                </plugin>
             </plugins>
         </pluginManagement>
 
@@ -408,7 +362,6 @@
                 </executions>
             </plugin>
             <plugin>
->>>>>>> ca36bf19
                 <groupId>org.apache.maven.plugins</groupId>
                 <artifactId>maven-source-plugin</artifactId>
                 <executions>
@@ -425,13 +378,8 @@
                 <groupId>org.apache.maven.plugins</groupId>
                 <artifactId>maven-compiler-plugin</artifactId>
                 <configuration>
-<<<<<<< HEAD
                     <source>11</source>
                     <target>11</target>
-=======
-                    <source>1.8</source>
-                    <target>1.8</target>
->>>>>>> ca36bf19
                     <encoding>UTF-8</encoding>
                 </configuration>
             </plugin>
@@ -447,10 +395,7 @@
             <plugin>
                 <groupId>org.apache.maven.plugins</groupId>
                 <artifactId>maven-deploy-plugin</artifactId>
-<<<<<<< HEAD
                 <version>2.8.1</version>
-=======
->>>>>>> ca36bf19
                 <configuration>
                     <retryFailedDeploymentCount>10</retryFailedDeploymentCount>
                 </configuration>
@@ -458,7 +403,6 @@
             <plugin>
                 <groupId>org.apache.maven.plugins</groupId>
                 <artifactId>maven-checkstyle-plugin</artifactId>
-<<<<<<< HEAD
                 <version>3.1.0</version>
                 <dependencies>
                     <dependency>
@@ -467,8 +411,6 @@
                         <version>8.30</version>
                     </dependency>
                 </dependencies>
-=======
->>>>>>> ca36bf19
                 <executions>
                     <execution>
                         <phase>validate</phase>
@@ -480,11 +422,7 @@
                             <includeTestSourceDirectory>true</includeTestSourceDirectory>
                             <configLocation>etc/config/checkstyle-build.xml</configLocation>
                             <failOnViolation>true</failOnViolation>
-<<<<<<< HEAD
                             <excludes>**/guide/*,**/org/glassfish/tyrus/core/wsadl/model/**/*,**/LocalizationMessages.java,**/module-info.java</excludes>
-=======
-                            <excludes>**/guide/*,**/org/glassfish/tyrus/core/wsadl/model/**/*,**/LocalizationMessages.java</excludes>
->>>>>>> ca36bf19
                         </configuration>
                     </execution>
                 </executions>
@@ -506,7 +444,7 @@
                         <plugin>
                             <groupId>org.apache.maven.plugins</groupId>
                             <artifactId>maven-resources-plugin</artifactId>
-                            <version>2.6</version>
+                            <version>3.3.1</version>
                             <extensions>true</extensions>
                             <!-- Add legal information, NOTICE.md and LINCENSE.md to jars -->
                             <executions>
