<!--

    Copyright (c) 2011, 2022 Oracle and/or its affiliates. All rights reserved.

    This program and the accompanying materials are made available under the
    terms of the Eclipse Public License v. 2.0, which is available at
    http://www.eclipse.org/legal/epl-2.0.

    This Source Code may also be made available under the following Secondary
    Licenses when the conditions for such availability set forth in the
    Eclipse Public License v. 2.0 are satisfied: GNU General Public License,
    version 2 with the GNU Classpath Exception, which is available at
    https://www.gnu.org/software/classpath/license.html.

    SPDX-License-Identifier: EPL-2.0 OR GPL-2.0 WITH Classpath-exception-2.0

-->

<project xmlns="http://maven.apache.org/POM/4.0.0" xmlns:xsi="http://www.w3.org/2001/XMLSchema-instance" xsi:schemaLocation="http://maven.apache.org/POM/4.0.0 http://maven.apache.org/maven-v4_0_0.xsd">
    <modelVersion>4.0.0</modelVersion>

    <parent>
        <groupId>org.eclipse.ee4j</groupId>
        <artifactId>project</artifactId>
        <version>1.0.7</version>
    </parent>

    <groupId>org.glassfish.tyrus</groupId>
    <artifactId>tyrus-project</artifactId>
    <version>2.0.99-SNAPSHOT</version>
    <packaging>pom</packaging>
    <name>tyrus</name>
    <description>Tyrus is the reference implementation of Java API for WebSocket (JSR-356)</description>

    <url>https://projects.eclipse.org/projects/ee4j.tyrus</url>

    <issueManagement>
        <system>GitHub</system>
        <url>https://github.com/eclipse-ee4j/tyrus/issues</url>
    </issueManagement>

    <inceptionYear>2012</inceptionYear>

    <scm>
        <connection>scm:git:ssh://git@github.com/eclipse-ee4j/tyrus</connection>
        <developerConnection>scm:git:ssh://git@github.com/eclipse-ee4j/tyrus</developerConnection>
        <url>https://github.com/eclipse-ee4j/tyrus</url>
        <tag>HEAD</tag>
    </scm>

    <licenses>
        <license>
            <name>Eclipse Public License 2.0</name>
            <url>https://projects.eclipse.org/license/epl-2.0</url>
            <distribution>repo</distribution>
        </license>
        <license>
            <name>GNU General Public License, version 2 with the GNU Classpath Exception</name>
            <url>https://projects.eclipse.org/license/secondary-gpl-2.0-cp</url>
            <distribution>repo</distribution>
        </license>
    </licenses>

    <organization>
        <name>Oracle Corporation</name>
        <url>http://www.oracle.com/</url>
    </organization>

    <developers>
        <developer>
            <name>Jan Supol</name>
            <organization>Oracle Corporation</organization>
            <organizationUrl>http://www.oracle.com/</organizationUrl>
            <url>http://blog.supol.info</url>
        </developer>
    </developers>

    <contributors>
        <contributor>
            <name>Martin Matula</name>
            <url>http://blog.alutam.com</url>
        </contributor>
        <contributor>
            <name>Stepan Kopriva</name>
        </contributor>
        <contributor>
            <name>Danny Coward</name>
        </contributor>
        <contributor>
            <name>Jitendra Kotamraju</name>
        </contributor>
        <contributor>
            <name>Petr Janouch</name>
        </contributor>
        <contributor>
            <name>Roman Grigoriadi</name>
        </contributor>
    </contributors>

    <properties>
<<<<<<< HEAD
        <websocket-api.version>2.0.0</websocket-api.version>
        <!--<websocket.api.build_number>18</websocket.api.build_number>-->

        <annotation-api.version>2.0.0</annotation-api.version>
        <cdi-api.version>3.0.0</cdi-api.version>
        <ejb-api.version>4.0.0</ejb-api.version>
        <grizzly.version>3.0.1</grizzly.version>
        <json-api.version>2.0.1</json-api.version>
        <json-impl.version>1.0.0</json-impl.version>
        <jaxb.api.version>3.0.1</jaxb.api.version>
        <jaxb.ri.version>3.0.2</jaxb.ri.version>
        <maven-javadoc-plugin.version>3.3.1</maven-javadoc-plugin.version>
        <servlet.api.version>5.0.0</servlet.api.version>
=======
        <websocket-api.version>1.1.1</websocket-api.version>
        <!--<websocket.api.build_number>18</websocket.api.build_number>-->

        <servlet.api.version>4.0.4</servlet.api.version>
        <grizzly.version>2.4.4</grizzly.version>
        <javax.ejb-api.version>3.2.6</javax.ejb-api.version>
        <cdi-api.version>1.2</cdi-api.version>
        <json-api.version>1.1.6</json-api.version>
        <json-impl.version>1.1.6</json-impl.version>
        <spring.boot.version>2.6.7</spring.boot.version>
>>>>>>> ea358faf

        <api_package>jakarta.websocket</api_package>
        <impl_namespace>org.glassfish</impl_namespace>
        <spec_version>0.0</spec_version>
        <new_spec_version>2.0</new_spec_version>
        <new_impl_version>2.0</new_impl_version>
        <build_number>11</build_number>
        <spec_impl_version>2.0.0</spec_impl_version>
        <impl_version>0.0.0</impl_version>

        <impljar.extensionName>${api_package}</impljar.extensionName>
        <impljar.bundle.symbolicName>${impl_namespace}.${api_package}</impljar.bundle.symbolicName>
        <packages.private>org.glassfish.*</packages.private>

        <!-- Non Final properties for impl jar -->
        <apijar.bundle.version>2.0.0</apijar.bundle.version>
        <impljar.bundle.specversion>${spec_version}.99.b${build_number}</impljar.bundle.specversion>
        <impljar.maven.version>${new_impl_version}-b${build_number}</impljar.maven.version>
        <impljar.bundle.version>${spec_version}.99.b${build_number}</impljar.bundle.version>
        <impljar.spec.version>${spec_version}.99.${build_number}</impljar.spec.version>
        <impljar.impl.version>${new_spec_version}-b${build_number}</impljar.impl.version>

        <netbeans.hint.license>gf-cddl-gpl</netbeans.hint.license>
    </properties>

    <modules>
        <module>archetypes</module>
        <module>bom</module>
        <module>client</module>
        <module>containers</module>
        <module>core</module>
        <module>docs</module>
        <module>ext</module>
        <module>samples</module>
        <module>server</module>
        <module>spi</module>
        <module>tests</module>
    </modules>

    <build>
        <plugins>
            <plugin>
                <groupId>org.apache.maven.plugins</groupId>
                <artifactId>maven-source-plugin</artifactId>
                <version>2.2.1</version>
                <executions>
                    <execution>
                        <id>attach-sources</id>
                        <phase>verify</phase>
                        <goals>
                            <goal>jar-no-fork</goal>
                        </goals>
                    </execution>
                </executions>
            </plugin>
            <plugin>
                <groupId>org.apache.maven.plugins</groupId>
                <artifactId>maven-compiler-plugin</artifactId>
                <version>3.10.1</version>
                <configuration>
                    <source>11</source>
                    <target>11</target>
                    <encoding>UTF-8</encoding>
                </configuration>
            </plugin>
            <plugin>
                <groupId>org.apache.maven.plugins</groupId>
                <artifactId>maven-release-plugin</artifactId>
                <configuration>
                    <mavenExecutorId>forked-path</mavenExecutorId>
                    <useReleaseProfile>false</useReleaseProfile>
                    <arguments>${release.arguments}</arguments>
                </configuration>
            </plugin>
            <plugin>
                <groupId>org.apache.maven.plugins</groupId>
                <artifactId>maven-deploy-plugin</artifactId>
                <version>2.8.1</version>
                <configuration>
                    <retryFailedDeploymentCount>10</retryFailedDeploymentCount>
                </configuration>
            </plugin>
            <plugin>
                <groupId>org.apache.maven.plugins</groupId>
                <artifactId>maven-checkstyle-plugin</artifactId>
                <version>3.1.0</version>
                <dependencies>
                    <dependency>
                        <groupId>com.puppycrawl.tools</groupId>
                        <artifactId>checkstyle</artifactId>
                        <version>8.30</version>
                    </dependency>
                </dependencies>
                <executions>
                    <execution>
                        <phase>validate</phase>
                        <goals>
                            <goal>check</goal>
                        </goals>
                        <configuration>
                            <consoleOutput>true</consoleOutput>
                            <includeTestSourceDirectory>true</includeTestSourceDirectory>
                            <configLocation>etc/config/checkstyle-build.xml</configLocation>
                            <failOnViolation>true</failOnViolation>
                            <excludes>**/guide/*,**/org/glassfish/tyrus/core/wsadl/model/**/*,**/LocalizationMessages.java,**/module-info.java</excludes>
                        </configuration>
                    </execution>
                </executions>
            </plugin>
        </plugins>

        <pluginManagement>
            <plugins>
                <plugin>
                    <groupId>org.glassfish.copyright</groupId>
                    <artifactId>glassfish-copyright-maven-plugin</artifactId>
                    <version>2.4</version>
                    <configuration>
                        <excludeFile>etc/config/copyright-exclude</excludeFile>
                        <!--svn|mercurial|git - defaults to svn-->
                        <scm>git</scm>
                        <!-- turn on/off debugging -->
                        <debug>false</debug>
                        <!-- skip files not under SCM-->
                        <scmOnly>true</scmOnly>
                        <!-- turn off warnings -->
                        <warn>true</warn>
                        <!-- for use with repair -->
                        <update>false</update>
                        <quiet>false</quiet>
                        <!-- check that year is correct -->
                        <ignoreYear>false</ignoreYear>
                        <templateFile>etc/config/copyright.txt</templateFile>
                    </configuration>
                </plugin>
                <plugin>
                    <groupId>org.codehaus.mojo</groupId>
                    <artifactId>build-helper-maven-plugin</artifactId>
                    <version>1.8</version>
                    <executions>
                        <execution>
                            <phase>generate-sources</phase>
                            <goals>
                                <goal>add-source</goal>
                            </goals>
                            <configuration>
                                <sources>
                                    <source>${project.build.directory}/generated-sources/rsrc-gen</source>
                                </sources>
                            </configuration>
                        </execution>
                        <execution>
                            <phase>initialize</phase>
                            <id>parse-version</id>
                            <goals>
                                <goal>parse-version</goal>
                            </goals>
                        </execution>
                    </executions>
                </plugin>
                <plugin>
                    <groupId>com.sun.istack</groupId>
                    <artifactId>maven-istack-commons-plugin</artifactId>
                    <version>2.6.1</version>
                    <executions>
                        <execution>
                            <phase>generate-sources</phase>
                            <goals>
                                <goal>rs-gen</goal>
                            </goals>
                            <configuration>
                                <resources>
                                    <directory>${basedir}/src/main/resources</directory>
                                    <includes>
                                        <include>**/localization.properties</include>
                                    </includes>
                                </resources>
                                <destDir>${project.build.directory}/generated-sources/rsrc-gen</destDir>
                                <localizationUtilitiesPkgName>org.glassfish.tyrus.core.l10n
                                </localizationUtilitiesPkgName>
                            </configuration>
                        </execution>
                    </executions>
                </plugin>
                <plugin>
                    <groupId>org.apache.felix</groupId>
                    <artifactId>maven-bundle-plugin</artifactId>
                    <version>5.1.2</version>
                    <extensions>true</extensions>
                    <configuration>
                        <instructions>
                            <_versionpolicy>[$(version;==;$(@)),$(version;+;$(@)))</_versionpolicy>
                            <_nodefaultversion>false</_nodefaultversion>
                        </instructions>
                    </configuration>
                </plugin>
                <plugin>
                    <groupId>org.apache.maven.plugins</groupId>
                    <artifactId>maven-war-plugin</artifactId>
                    <version>3.3.1</version>
                    <configuration>
                        <failOnMissingWebXml>false</failOnMissingWebXml>
                    </configuration>
                </plugin>
                <plugin>
                    <groupId>org.apache.maven.plugins</groupId>
                    <artifactId>maven-javadoc-plugin</artifactId>
                    <version>${maven-javadoc-plugin.version}</version>
                    <configuration>
                        <detectJavaApiLink>false</detectJavaApiLink>
                        <doctitle>Tyrus ${project.version} API Documentation</doctitle>
                        <windowtitle>Tyrus ${project.version} API</windowtitle>
                        <links>
                            <link>https://projects.eclipse.org/projects/ee4j.tyrus</link>
                        </links>
                        <excludePackageNames>
                            *.core.l10n.*:*.internal.*:org.glassfish.tyrus.core.wsadl.model
                        </excludePackageNames>
                    </configuration>
                    <executions>
                        <execution>
                            <id>attach-javadocs</id>
                            <phase>package</phase>
                            <goals>
                                <goal>jar</goal>
                            </goals>
                        </execution>
                    </executions>
                </plugin>
                <plugin>
                    <groupId>org.apache.maven.plugins</groupId>
                    <artifactId>maven-surefire-plugin</artifactId>
                    <version>3.0.0-M5</version>
                </plugin>
                <plugin>
                    <groupId>org.apache.maven.plugins</groupId>
                    <artifactId>maven-shade-plugin</artifactId>
                    <version>3.2.4</version>
                </plugin>
                <plugin>
                    <groupId>org.codehaus.mojo</groupId>
                    <artifactId>exec-maven-plugin</artifactId>
                    <version>1.2.1</version>
                </plugin>
                <plugin>
                    <groupId>com.sun.tools.xjc.maven2</groupId>
                    <artifactId>maven-jaxb-plugin</artifactId>
                    <version>1.1.1</version>
                </plugin>
            </plugins>
        </pluginManagement>
    </build>

    <profiles>
        <profile>
            <id>release</id>
            <build>
                <pluginManagement>
                    <plugins>
                        <plugin>
                            <groupId>org.apache.maven.plugins</groupId>
                            <artifactId>maven-release-plugin</artifactId>
                            <version>2.5</version>
                            <configuration>
                                <mavenExecutorId>forked-path</mavenExecutorId>
                                <useReleaseProfile>false</useReleaseProfile>
                                <arguments>${release.arguments}</arguments>
                                <autoVersionSubmodules>true</autoVersionSubmodules>
                            </configuration>
                        </plugin>
                        <plugin>
                            <groupId>org.apache.maven.plugins</groupId>
                            <artifactId>maven-javadoc-plugin</artifactId>
                            <version>2.9.1</version>
                            <configuration>
                                <minmemory>128m</minmemory>
                                <maxmemory>512m</maxmemory>
                            </configuration>
                            <executions>
                                <execution>
                                    <id>attach-javadocs</id>
                                    <goals>
                                        <goal>jar</goal>
                                    </goals>
                                </execution>
                            </executions>
                        </plugin>
                    </plugins>
                </pluginManagement>
            </build>
        </profile>
        <profile>
            <id>javadoc-bundle</id>
            <build>
                <pluginManagement>
                    <plugins>
                        <plugin>
                            <groupId>org.apache.maven.plugins</groupId>
                            <artifactId>maven-javadoc-plugin</artifactId>
                            <version>2.9.1</version>
                            <configuration>
                                <excludePackageNames>*.tests.*,*.sample.*</excludePackageNames>
                                <minmemory>128m</minmemory>
                                <maxmemory>512m</maxmemory>
                            </configuration>
                        </plugin>
                    </plugins>
                </pluginManagement>
            </build>
        </profile>
        <profile>
            <id>bundles</id>
            <modules>
                <module>bundles</module>
            </modules>
        </profile>
    </profiles>

    <reporting>
        <excludeDefaults>true</excludeDefaults>
        <plugins>
            <plugin>
                <groupId>org.codehaus.mojo</groupId>
                <artifactId>findbugs-maven-plugin</artifactId>
                <version>3.0.2</version>
                <reportSets>
                    <reportSet>
                        <configuration>
                            <skip>${findbugs.skip}</skip>
                            <threshold>${findbugs.threshold}</threshold>
                            <excludeFilterFile>${findbugs.exclude}</excludeFilterFile>
                        </configuration>
                        <reports>
                            <report>findbugs</report>
                        </reports>
                    </reportSet>
                </reportSets>
            </plugin>
            <plugin>
                <groupId>org.apache.maven.plugins</groupId>
                <artifactId>maven-checkstyle-plugin</artifactId>
                <version>3.0.0</version>
                <configuration>
                    <configLocation>etc/config/checkstyle.xml</configLocation>
                </configuration>
                <reportSets>
                    <reportSet>
                        <reports>
                            <report>checkstyle</report>
                        </reports>
                    </reportSet>
                </reportSets>
            </plugin>
        </plugins>
    </reporting>

    <dependencyManagement>
        <dependencies>
            <dependency>
                <groupId>jakarta.websocket</groupId>
                <artifactId>jakarta.websocket-api</artifactId>
                <version>${websocket-api.version}</version>
            </dependency>
            <dependency>
                <groupId>jakarta.websocket</groupId>
                <artifactId>jakarta.websocket-client-api</artifactId>
                <version>${websocket-api.version}</version>
            </dependency>
            <dependency>
                <groupId>jakarta.servlet</groupId>
                <artifactId>jakarta.servlet-api</artifactId>
                <version>${servlet.api.version}</version>
            </dependency>
            <dependency>
                <groupId>jakarta.ejb</groupId>
                <artifactId>jakarta.ejb-api</artifactId>
<<<<<<< HEAD
                <version>${ejb-api.version}</version>
=======
                <version>${javax.ejb-api.version}</version>
>>>>>>> ea358faf
            </dependency>
            <dependency>
                <groupId>jakarta.enterprise</groupId>
                <artifactId>jakarta.enterprise.cdi-api</artifactId>
                <version>${cdi-api.version}</version>
            </dependency>
            <dependency>
                <groupId>jakarta.json</groupId>
                <artifactId>jakarta.json-api</artifactId>
                <version>${json-api.version}</version>
            </dependency>
            <dependency>
                <groupId>org.eclipse.parsson</groupId>
                <artifactId>parsson</artifactId>
                <version>${json-impl.version}</version>
            </dependency>
            <dependency>
                <groupId>org.glassfish.grizzly</groupId>
                <artifactId>grizzly-framework</artifactId>
                <version>${grizzly.version}</version>
            </dependency>
            <dependency>
                <groupId>org.glassfish.grizzly</groupId>
                <artifactId>grizzly-http-server</artifactId>
                <version>${grizzly.version}</version>
            </dependency>
            <dependency>
                <groupId>org.glassfish.tyrus</groupId>
                <artifactId>tyrus-client</artifactId>
                <version>${project.version}</version>
            </dependency>
            <dependency>
                <groupId>org.glassfish.tyrus</groupId>
                <artifactId>tyrus-container-grizzly-server</artifactId>
                <version>${project.version}</version>
            </dependency>
            <dependency>
                <groupId>org.glassfish.tyrus</groupId>
                <artifactId>tyrus-container-grizzly-client</artifactId>
                <version>${project.version}</version>
            </dependency>
            <dependency>
                <groupId>org.glassfish.tyrus</groupId>
                <artifactId>tyrus-container-inmemory</artifactId>
                <version>${project.version}</version>
            </dependency>
            <dependency>
                <groupId>org.glassfish.tyrus</groupId>
                <artifactId>tyrus-container-jdk-client</artifactId>
                <version>${project.version}</version>
            </dependency>
            <dependency>
                <groupId>org.glassfish.tyrus</groupId>
                <artifactId>tyrus-core</artifactId>
                <version>${project.version}</version>
            </dependency>
            <dependency>
                <groupId>org.glassfish.tyrus</groupId>
                <artifactId>tyrus-spi</artifactId>
                <version>${project.version}</version>
            </dependency>
            <dependency>
                <groupId>org.glassfish.tyrus</groupId>
                <artifactId>tyrus-container-glassfish-cdi</artifactId>
                <version>${project.version}</version>
            </dependency>
            <dependency>
                <groupId>org.glassfish.tyrus</groupId>
                <artifactId>tyrus-container-glassfish-ejb</artifactId>
                <version>${project.version}</version>
            </dependency>
            <dependency>
                <groupId>org.glassfish.tyrus</groupId>
                <artifactId>tyrus-container-servlet</artifactId>
                <version>${project.version}</version>
            </dependency>
            <dependency>
                <groupId>org.glassfish.tyrus</groupId>
                <artifactId>tyrus-server</artifactId>
                <version>${project.version}</version>
            </dependency>
            <dependency>
                <groupId>org.glassfish.tyrus</groupId>
                <artifactId>tyrus-websocket-core</artifactId>
                <version>${project.version}</version>
            </dependency>
            <dependency>
                <groupId>org.glassfish.tyrus.ext</groupId>
                <artifactId>tyrus-extension-deflate</artifactId>
                <version>${project.version}</version>
            </dependency>
            <dependency>
                <groupId>org.glassfish.tyrus.tests</groupId>
                <artifactId>tyrus-test-tools</artifactId>
                <version>${project.version}</version>
            </dependency>
            <dependency>
                <groupId>org.glassfish.tyrus.ext</groupId>
                <artifactId>tyrus-monitoring-jmx</artifactId>
                <version>${project.version}</version>
            </dependency>
            <dependency>
                <groupId>org.osgi</groupId>
                <artifactId>org.osgi.core</artifactId>
                <version>4.2.0</version>
                <scope>provided</scope>
            </dependency>
            <dependency>
                <groupId>junit</groupId>
                <artifactId>junit</artifactId>
                <version>4.13.2</version>
            </dependency>
            <dependency>
                <groupId>org.glassfish.main.extras</groupId>
                <artifactId>glassfish-embedded-all</artifactId>
                <version>6.2.1</version>
            </dependency>
            <dependency>
                <groupId>jakarta.xml.bind</groupId>
                <artifactId>jakarta.xml.bind-api</artifactId>
                <version>${jaxb.api.version}</version>
            </dependency>
            <dependency>
                <groupId>com.sun.xml.bind</groupId>
                <artifactId>jaxb-impl</artifactId>
                <version>${jaxb.ri.version}</version>
            </dependency>
            <dependency>
                <groupId>com.sun.xml.bind</groupId>
                <artifactId>jaxb-xjc</artifactId>
                <version>${jaxb.ri.version}</version>
            </dependency>
            <dependency>
                <groupId>com.sun.xml.bind</groupId>
                <artifactId>jaxb-osgi</artifactId>
                <version>${jaxb.ri.version}</version>
            </dependency>
            <dependency>
                <groupId>jakarta.annotation</groupId>
                <artifactId>jakarta.annotation-api</artifactId>
                <version>${annotation-api.version}</version>
            </dependency>
<!--            <dependency>-->
<!--                <groupId>org.springframework.boot</groupId>-->
<!--                <artifactId>spring-boot-starter-websocket</artifactId>-->
<!--                <version>${spring.boot.version}</version>-->
<!--            </dependency>-->
<!--            <dependency>-->
<!--                <groupId>org.springframework.boot</groupId>-->
<!--                <artifactId>spring-boot-starter-test</artifactId>-->
<!--                <version>${spring.boot.version}</version>-->
<!--            </dependency>-->
        </dependencies>
    </dependencyManagement>
</project><|MERGE_RESOLUTION|>--- conflicted
+++ resolved
@@ -1,6 +1,6 @@
 <!--
 
-    Copyright (c) 2011, 2022 Oracle and/or its affiliates. All rights reserved.
+    Copyright (c) 2011, 2023 Oracle and/or its affiliates. All rights reserved.
 
     This program and the accompanying materials are made available under the
     terms of the Eclipse Public License v. 2.0, which is available at
@@ -22,7 +22,7 @@
     <parent>
         <groupId>org.eclipse.ee4j</groupId>
         <artifactId>project</artifactId>
-        <version>1.0.7</version>
+        <version>1.0.8</version>
     </parent>
 
     <groupId>org.glassfish.tyrus</groupId>
@@ -98,7 +98,6 @@
     </contributors>
 
     <properties>
-<<<<<<< HEAD
         <websocket-api.version>2.0.0</websocket-api.version>
         <!--<websocket.api.build_number>18</websocket.api.build_number>-->
 
@@ -112,18 +111,6 @@
         <jaxb.ri.version>3.0.2</jaxb.ri.version>
         <maven-javadoc-plugin.version>3.3.1</maven-javadoc-plugin.version>
         <servlet.api.version>5.0.0</servlet.api.version>
-=======
-        <websocket-api.version>1.1.1</websocket-api.version>
-        <!--<websocket.api.build_number>18</websocket.api.build_number>-->
-
-        <servlet.api.version>4.0.4</servlet.api.version>
-        <grizzly.version>2.4.4</grizzly.version>
-        <javax.ejb-api.version>3.2.6</javax.ejb-api.version>
-        <cdi-api.version>1.2</cdi-api.version>
-        <json-api.version>1.1.6</json-api.version>
-        <json-impl.version>1.1.6</json-impl.version>
-        <spring.boot.version>2.6.7</spring.boot.version>
->>>>>>> ea358faf
 
         <api_package>jakarta.websocket</api_package>
         <impl_namespace>org.glassfish</impl_namespace>
@@ -500,11 +487,7 @@
             <dependency>
                 <groupId>jakarta.ejb</groupId>
                 <artifactId>jakarta.ejb-api</artifactId>
-<<<<<<< HEAD
                 <version>${ejb-api.version}</version>
-=======
-                <version>${javax.ejb-api.version}</version>
->>>>>>> ea358faf
             </dependency>
             <dependency>
                 <groupId>jakarta.enterprise</groupId>
