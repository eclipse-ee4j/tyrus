--- conflicted
+++ resolved
@@ -52,12 +52,7 @@
 
         <dependency>
             <groupId>jakarta.servlet</groupId>
-<<<<<<< HEAD
             <artifactId>jakarta.servlet-api</artifactId>
-=======
-            <artifactId>servlet-api</artifactId>
-            <version>2.4</version>
->>>>>>> d386cf86
         </dependency>
 
         <dependency>
