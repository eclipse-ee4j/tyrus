--- conflicted
+++ resolved
@@ -34,13 +34,9 @@
         <module>async</module>
         <module>autobahn-server</module>
         <module>basic</module>
-<<<<<<< HEAD
-<!--        <module>embedded-glassfish-test</module>-->
-=======
 <!-- Until new GF with new grizzly is released
         <module>embedded-glassfish-test</module>
 -->
->>>>>>> fd1e9eaf
         <module>dynamic-deploy</module>
         <module>noappconfig</module>
         <module>oneappconfig</module>
