--- conflicted
+++ resolved
@@ -22,7 +22,7 @@
     <parent>
         <groupId>org.glassfish.tyrus.tests</groupId>
         <artifactId>tyrus-tests-e2e</artifactId>
-        <version>2.0.99-SNAPSHOT</version>
+        <version>2.1.99-SNAPSHOT</version>
     </parent>
 
     <packaging>war</packaging>
@@ -66,10 +66,6 @@
         <dependency>
             <groupId>com.sun.xml.bind</groupId>
             <artifactId>jaxb-osgi</artifactId>
-<<<<<<< HEAD
-            <scope>test</scope>
-=======
->>>>>>> 6f9625ba
         </dependency>
 <!--        <dependency>-->
 <!--            <groupId>org.springframework.boot</groupId>-->
