/*
<<<<<<< HEAD
 * Copyright (c) 2014, 2021 Oracle and/or its affiliates. All rights reserved.
=======
 * Copyright (c) 2014, 2022 Oracle and/or its affiliates. All rights reserved.
>>>>>>> 047c32c6
 *
 * This program and the accompanying materials are made available under the
 * terms of the Eclipse Public License v. 2.0, which is available at
 * http://www.eclipse.org/legal/epl-2.0.
 *
 * This Source Code may also be made available under the following Secondary
 * Licenses when the conditions for such availability set forth in the
 * Eclipse Public License v. 2.0 are satisfied: GNU General Public License,
 * version 2 with the GNU Classpath Exception, which is available at
 * https://www.gnu.org/software/classpath/license.html.
 *
 * SPDX-License-Identifier: EPL-2.0 OR GPL-2.0 WITH Classpath-exception-2.0
 */

package org.glassfish.tyrus.core;

<<<<<<< HEAD
import jakarta.websocket.CloseReason;
=======
import javax.websocket.CloseReason;
import java.io.UnsupportedEncodingException;
import java.nio.charset.Charset;
>>>>>>> 047c32c6

/**
 * Enum containing standard CloseReasons defined in RFC 6455, see chapter
 * <a href="https://tools.ietf.org/html/rfc6455#section-7.4.1">7.4.1 Defined Status Codes</a>.
 *
 * @author Pavel Bucek
 */
public enum CloseReasons {

    /**
     * 1000 indicates a normal closure, meaning that the purpose for
     * which the connection was established has been fulfilled.
     */
    NORMAL_CLOSURE(CloseReason.CloseCodes.NORMAL_CLOSURE, "Normal closure."),

    /**
     * 1001 indicates that an endpoint is "going away", such as a server
     * going down or a browser having navigated away from a page.
     */
    GOING_AWAY(CloseReason.CloseCodes.GOING_AWAY, "Going away."),

    /**
     * 1002 indicates that an endpoint is terminating the connection due
     * to a protocol error.
     */
    PROTOCOL_ERROR(CloseReason.CloseCodes.PROTOCOL_ERROR, "Protocol error."),

    /**
     * 1003 indicates that an endpoint is terminating the connection
     * because it has received a type of data it cannot accept (e.g., an
     * endpoint that understands only text data MAY send this if it
     * receives a binary message).
     */
    CANNOT_ACCEPT(CloseReason.CloseCodes.CANNOT_ACCEPT, "Cannot accept."),

    /**
     * Reserved.  The specific meaning might be defined in the future.
     */
    RESERVED(CloseReason.CloseCodes.RESERVED, "Reserved."),

    /**
     * 1005 is a reserved value and MUST NOT be set as a status code in a
     * Close control frame by an endpoint.  It is designated for use in
     * applications expecting a status code to indicate that no status
     * code was actually present.
     */
    NO_STATUS_CODE(CloseReason.CloseCodes.NO_STATUS_CODE, "No status code."),

    /**
     * 1006 is a reserved value and MUST NOT be set as a status code in a
     * Close control frame by an endpoint.  It is designated for use in
     * applications expecting a status code to indicate that the
     * connection was closed abnormally, e.g., without sending or
     * receiving a Close control frame.
     */
    CLOSED_ABNORMALLY(CloseReason.CloseCodes.CLOSED_ABNORMALLY, "Closed abnormally."),

    /**
     * 1007 indicates that an endpoint is terminating the connection
     * because it has received data within a message that was not
     * consistent with the type of the message (e.g., non-UTF-8
     * data within a text message).
     */
    NOT_CONSISTENT(CloseReason.CloseCodes.NOT_CONSISTENT, "Not consistent."),

    /**
     * 1008 indicates that an endpoint is terminating the connection
     * because it has received a message that violates its policy.  This
     * is a generic status code that can be returned when there is no
     * other more suitable status code (e.g., 1003 or 1009) or if there
     * is a need to hide specific details about the policy.
     */
    VIOLATED_POLICY(CloseReason.CloseCodes.VIOLATED_POLICY, "Violated policy."),

    /**
     * 1009 indicates that an endpoint is terminating the connection
     * because it has received a message that is too big for it to
     * process.
     */
    TOO_BIG(CloseReason.CloseCodes.TOO_BIG, "Too big."),

    /**
     * 1010 indicates that an endpoint (client) is terminating the
     * connection because it has expected the server to negotiate one or
     * more extension, but the server didn't return them in the response
     * message of the WebSocket handshake.  The list of extensions that
     * are needed SHOULD appear in the /reason/ part of the Close frame.
     * Note that this status code is not used by the server, because it
     * can fail the WebSocket handshake instead.
     */
    NO_EXTENSION(CloseReason.CloseCodes.NO_EXTENSION, "No extension."),

    /**
     * 1011 indicates that a server is terminating the connection because
     * it encountered an unexpected condition that prevented it from
     * fulfilling the request.
     */
    UNEXPECTED_CONDITION(CloseReason.CloseCodes.UNEXPECTED_CONDITION, "Unexpected condition."),

    /**
     * 1012 indicates that the service will be restarted.
     */
    SERVICE_RESTART(CloseReason.CloseCodes.SERVICE_RESTART, "Service restart."),

    /**
     * 1013 indicates that the service is experiencing overload
     */
    TRY_AGAIN_LATER(CloseReason.CloseCodes.TRY_AGAIN_LATER, "Try again later."),

    /**
     * 1015 is a reserved value and MUST NOT be set as a status code in a
     * Close control frame by an endpoint.  It is designated for use in
     * applications expecting a status code to indicate that the
     * connection was closed due to a failure to perform a TLS handshake
     * (e.g., the server certificate can't be verified).
     */
    TLS_HANDSHAKE_FAILURE(CloseReason.CloseCodes.TLS_HANDSHAKE_FAILURE, "TLS handshake failure.");

    private final CloseReason closeReason;

    CloseReasons(CloseReason.CloseCode closeCode, String reasonPhrase) {
        this.closeReason = new CloseReason(closeCode, reasonPhrase);
    }

    /**
     * Get close reason.
     *
     * @return close reason represented by this value;
     */
    public CloseReason getCloseReason() {
        return closeReason;
    }

    /* Utility CloseReason methods */

    public static CloseReason create(CloseReason.CloseCode closeCode, String reasonPhrase) {
        return new CloseReason(closeCode, trimTo123Bytes(reasonPhrase));
    }

    private static String trimTo123Bytes(String reasonPhrase) {
        try {
            final byte[] bytes;
            return reasonPhrase == null
                    ? reasonPhrase
                    : ((bytes = reasonPhrase.getBytes("UTF-8")).length <= 123)
                        ? reasonPhrase
                        : new String(trimTo123Bytes(bytes), "UTF-8");
        } catch (UnsupportedEncodingException uee) {
            throw new IllegalArgumentException(uee);
        }
    }

    private static byte[] trimTo123Bytes(byte[] bytes) {
        byte[] newBytes = new byte[123];
        System.arraycopy(bytes, 0, newBytes, 0, 120);
        newBytes[120] = newBytes[121] = newBytes[122] = (byte) '.';
        return newBytes;
    }
}<|MERGE_RESOLUTION|>--- conflicted
+++ resolved
@@ -1,9 +1,5 @@
 /*
-<<<<<<< HEAD
- * Copyright (c) 2014, 2021 Oracle and/or its affiliates. All rights reserved.
-=======
  * Copyright (c) 2014, 2022 Oracle and/or its affiliates. All rights reserved.
->>>>>>> 047c32c6
  *
  * This program and the accompanying materials are made available under the
  * terms of the Eclipse Public License v. 2.0, which is available at
@@ -20,13 +16,8 @@
 
 package org.glassfish.tyrus.core;
 
-<<<<<<< HEAD
 import jakarta.websocket.CloseReason;
-=======
-import javax.websocket.CloseReason;
 import java.io.UnsupportedEncodingException;
-import java.nio.charset.Charset;
->>>>>>> 047c32c6
 
 /**
  * Enum containing standard CloseReasons defined in RFC 6455, see chapter
