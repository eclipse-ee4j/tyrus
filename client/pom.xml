<!--

    Copyright (c) 2011, 2024 Oracle and/or its affiliates. All rights reserved.

    This program and the accompanying materials are made available under the
    terms of the Eclipse Public License v. 2.0, which is available at
    http://www.eclipse.org/legal/epl-2.0.

    This Source Code may also be made available under the following Secondary
    Licenses when the conditions for such availability set forth in the
    Eclipse Public License v. 2.0 are satisfied: GNU General Public License,
    version 2 with the GNU Classpath Exception, which is available at
    https://www.gnu.org/software/classpath/license.html.

    SPDX-License-Identifier: EPL-2.0 OR GPL-2.0 WITH Classpath-exception-2.0

-->

<project xmlns="http://maven.apache.org/POM/4.0.0" xmlns:xsi="http://www.w3.org/2001/XMLSchema-instance" xsi:schemaLocation="http://maven.apache.org/POM/4.0.0 http://maven.apache.org/maven-v4_0_0.xsd">
    <parent>
        <groupId>org.glassfish.tyrus</groupId>
        <artifactId>tyrus-project</artifactId>
        <version>2.0.99-SNAPSHOT</version>
    </parent>

    <modelVersion>4.0.0</modelVersion>
    <artifactId>tyrus-client</artifactId>
    <packaging>bundle</packaging>
    <name>Tyrus Client</name>

    <dependencies>
        <dependency>
            <groupId>org.glassfish.tyrus</groupId>
            <artifactId>tyrus-core</artifactId>
        </dependency>
        <dependency>
            <groupId>junit</groupId>
            <artifactId>junit</artifactId>
            <scope>test</scope>
        </dependency>
    </dependencies>

    <build>
        <resources>
            <resource>
                <directory>${basedir}/src/main/resources</directory>
                <filtering>true</filtering>
            </resource>
        </resources>
        <plugins>
            <plugin>
                <groupId>org.apache.felix</groupId>
                <artifactId>maven-bundle-plugin</artifactId>
                <inherited>true</inherited>
                <extensions>true</extensions>
                <configuration>
                    <instructions>
<<<<<<< HEAD
                        <Export-Package>org.glassfish.tyrus.client;version=${project.version}</Export-Package>
<!--                        <Import-Package>jakarta.websocket;version=${apijar.bundle.version},*</Import-Package>-->
=======
                        <Import-Package>javax.websocket;version=${apijar.bundle.version},*</Import-Package>
>>>>>>> bd63f2af
                    </instructions>
                    <unpackBundle>true</unpackBundle>
                </configuration>
            </plugin>
        </plugins>
    </build>
</project><|MERGE_RESOLUTION|>--- conflicted
+++ resolved
@@ -54,14 +54,6 @@
                 <inherited>true</inherited>
                 <extensions>true</extensions>
                 <configuration>
-                    <instructions>
-<<<<<<< HEAD
-                        <Export-Package>org.glassfish.tyrus.client;version=${project.version}</Export-Package>
-<!--                        <Import-Package>jakarta.websocket;version=${apijar.bundle.version},*</Import-Package>-->
-=======
-                        <Import-Package>javax.websocket;version=${apijar.bundle.version},*</Import-Package>
->>>>>>> bd63f2af
-                    </instructions>
                     <unpackBundle>true</unpackBundle>
                 </configuration>
             </plugin>
