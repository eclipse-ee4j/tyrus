--- conflicted
+++ resolved
@@ -50,11 +50,7 @@
         <dependency>
             <groupId>jakarta.websocket</groupId>
             <artifactId>jakarta.websocket-api</artifactId>
-<<<<<<< HEAD
             <version>2.0</version>
-=======
-            <version>1.1.2</version>
->>>>>>> e83c07e3
         </dependency>
 
         <!-- adds dependency on grizzly based client and server container - just for tests -->
